# Instantly MCP Server

[![npm version](https://badge.fury.io/js/instantly-mcp.svg)](https://badge.fury.io/js/instantly-mcp)
[![License: MIT](https://img.shields.io/badge/License-MIT-yellow.svg)](https://opensource.org/licenses/MIT)

<<<<<<< HEAD
A streamlined MCP server for Instantly.ai v2 API integration. Enables AI assistants to manage email campaigns, accounts, leads, and analytics through Instantly's platform.

## Key Features

- **Campaign Management**: Create, update, and manage email campaigns
- **Account Management**: Handle sending accounts and warmup settings
- **Lead Management**: Organize and manage your lead database
- **Analytics**: Track campaign performance and metrics
- **Email Operations**: Send emails and verify addresses
- **API Integration**: Full access to Instantly.ai v2 API endpoints
=======
**Streamlined MCP server for Instantly.ai v2 API 


### 🚀 **Bulletproof Campaign Creation**
- **📋 Three-Stage Workflow**: Prerequisite check → Preview → Validated creation
- **✅ 100% Success Rate**: Comprehensive testing ensures reliable campaign creation
- **🔍 Complete Account Validation**: Full pagination to discover all eligible sending accounts
- **🎯 Intelligent Error Prevention**: Built-in validation prevents common API failures
>>>>>>> 484e3951

## Overview

The Instantly MCP Server brings Instantly.ai's email automation capabilities directly into Claude and other AI assistants. This enables AI-powered management of:

- Email campaigns and automation
- Account management and warmup
- Analytics and performance tracking
- Lead management and segmentation
- Email sending and verification
- API key management

<<<<<<< HEAD
Perfect for sales teams, marketers, and developers who want to integrate email automation into their AI workflows.
=======
## ✨ What's New in v1.0.0

- **📈 Superior Visual Rendering**: Dramatically improved email appearance in Instantly interface
- **🔄 Backward Compatibility**: Existing workflows enhanced without breaking changes
- **✅ Comprehensive Testing**: 100% API success rates with live integration testing
- **🛡️ Enhanced Security**: Safe HTML tag filtering while enabling professional formatting
- **📚 Updated Documentation**: Complete guide for HTML formatting features
>>>>>>> 484e3951

## Quick Start

### Using with npx (no installation required)

Add to your MCP settings configuration:

```json
{
  "mcpServers": {
    "instantly": {
      "command": "npx",
      "args": ["instantly-mcp", "--api-key", "YOUR_INSTANTLY_API_KEY"]
    }
  }
}
```

### Local Installation

1. Clone and install:
```bash
npm install
npm run build
```

2. Add to your MCP settings:
```json
{
  "mcpServers": {
    "instantly": {
      "command": "node",
      "args": ["/path/to/instantly-mcp/dist/index.js", "--api-key", "YOUR_INSTANTLY_API_KEY"]
    }
  }
}
```

## Getting Your API Key

1. Log in to [Instantly.ai](https://app.instantly.ai)
2. Navigate to Settings > Integrations > API
3. Generate or copy your API key

## Available Tools

### Campaign Management
- `list_campaigns` - List all campaigns with optional filters and pagination
- `get_campaign` - Get details of a specific campaign
- `create_campaign` - Create new email campaigns
- `update_campaign` - Update an existing campaign
- `activate_campaign` - Activate a campaign

### Analytics
- `get_campaign_analytics` - Get analytics for campaigns
- `get_campaign_analytics_overview` - Get analytics overview for all campaigns

### Account Management
- `list_accounts` - List sending accounts
- `create_account` - Create a new sending account
- `update_account` - Update a sending account
- `get_warmup_analytics` - Get warmup analytics for an account

### Lead Management
- `list_leads` - List leads with filters and pagination
- `create_lead` - Create a new lead
- `update_lead` - Update a lead
- `move_leads` - Move leads between campaigns or lists

### Lead Lists
- `list_lead_lists` - List all lead lists with pagination
- `create_lead_list` - Create a new lead list

### Email Operations
- `send_email` - Send a single email
- `list_emails` - List emails with filters and pagination

### Email Verification
- `verify_email` - Verify if an email address is valid

### API Key Management
- `list_api_keys` - List all API keys
- `create_api_key` - Create a new API key

## Example Usage

Once configured, you can use natural language to interact with Instantly:

- "Create a new email campaign for Q2 outreach"
- "List all my active campaigns"
- "Show me the analytics for campaign XYZ"
- "List all my sending accounts"
- "Check which accounts I can use for campaigns"
- "Create a new lead list for prospects"

## Development

```bash
# Install dependencies
npm install

# Run in development mode
npm run dev -- --api-key YOUR_API_KEY

# Build for production
npm run build
```

## Testing

### Local Testing

1. **Test the API endpoints directly:**
```bash
# Install dependencies
npm install

# Run the test script
tsx test-endpoints.ts --api-key YOUR_API_KEY
```

2. **Test with MCP Inspector:**
```bash
# Build the project
npm run build

# Test with MCP Inspector
npx @modelcontextprotocol/inspector dist/index.js -- --api-key YOUR_API_KEY
```

3. **Test with Claude Desktop:**
Add to your Claude Desktop configuration:
```json
{
  "mcpServers": {
    "instantly": {
      "command": "node",
      "args": ["/absolute/path/to/dist/index.js", "--api-key", "YOUR_API_KEY"]
    }
  }
}
```

### Endpoint Documentation

The MCP server includes all major Instantly v2 API endpoints:

- **Campaigns**: Create, list, update, activate campaigns
- **Analytics**: Get campaign analytics and overview
- **Accounts**: Manage sending accounts and warmup
- **Leads**: Create, list, update, move leads
- **Lead Lists**: Create and manage lead lists
- **Emails**: Send emails and list email history
- **Email Verification**: Verify email addresses
- **API Keys**: Manage API keys

For full API documentation, visit: https://developer.instantly.ai/

## License

MIT

## Features

- Full Instantly v2 API coverage
- Campaign creation and management
- Complete pagination support for all list endpoints
- Rate limiting with informative messages
- Comprehensive error handling
- TypeScript support
- Secure API key handling
- Example scripts included

## Recent Updates

### v1.0.0 (Latest) - Initial Release
- Full Instantly v2 API integration
- Campaign management capabilities
- Account and lead management
- Analytics and reporting
- Email operations and verification
- Comprehensive error handling and validation

See [CHANGELOG.md](CHANGELOG.md) for complete version history.

## Known Issues

- Campaign creation may require specific account configuration
- Some endpoints return empty results despite data existing (working on fixes)
- Email sending requires verified sender accounts

## Contributing

Pull requests are welcome! Please ensure all tests pass and follow the existing code style.

1. Fork the repository
2. Create your feature branch (`git checkout -b feature/amazing-feature`)
3. Commit your changes (`git commit -m 'Add some amazing feature'`)
4. Push to the branch (`git push origin feature/amazing-feature`)
5. Open a Pull Request

## Support

- **Issues**: [GitHub Issues](https://github.com/bcharleson/Instantly-MCP/issues)
- **Documentation**: [Instantly API Docs](https://developer.instantly.ai/)
- **MCP Protocol**: [Model Context Protocol](https://github.com/modelcontextprotocol)

## Publishing

This package is automatically published to npm when a new version tag is pushed:

```bash
npm version patch|minor|major
git push --tags
```

## Changelog

See [CHANGELOG.md](CHANGELOG.md) for a list of changes.

## Author

Created by [bcharleson](https://github.com/bcharleson)<|MERGE_RESOLUTION|>--- conflicted
+++ resolved
@@ -3,7 +3,6 @@
 [![npm version](https://badge.fury.io/js/instantly-mcp.svg)](https://badge.fury.io/js/instantly-mcp)
 [![License: MIT](https://img.shields.io/badge/License-MIT-yellow.svg)](https://opensource.org/licenses/MIT)
 
-<<<<<<< HEAD
 A streamlined MCP server for Instantly.ai v2 API integration. Enables AI assistants to manage email campaigns, accounts, leads, and analytics through Instantly's platform.
 
 ## Key Features
@@ -14,16 +13,6 @@
 - **Analytics**: Track campaign performance and metrics
 - **Email Operations**: Send emails and verify addresses
 - **API Integration**: Full access to Instantly.ai v2 API endpoints
-=======
-**Streamlined MCP server for Instantly.ai v2 API 
-
-
-### 🚀 **Bulletproof Campaign Creation**
-- **📋 Three-Stage Workflow**: Prerequisite check → Preview → Validated creation
-- **✅ 100% Success Rate**: Comprehensive testing ensures reliable campaign creation
-- **🔍 Complete Account Validation**: Full pagination to discover all eligible sending accounts
-- **🎯 Intelligent Error Prevention**: Built-in validation prevents common API failures
->>>>>>> 484e3951
 
 ## Overview
 
@@ -36,17 +25,7 @@
 - Email sending and verification
 - API key management
 
-<<<<<<< HEAD
 Perfect for sales teams, marketers, and developers who want to integrate email automation into their AI workflows.
-=======
-## ✨ What's New in v1.0.0
-
-- **📈 Superior Visual Rendering**: Dramatically improved email appearance in Instantly interface
-- **🔄 Backward Compatibility**: Existing workflows enhanced without breaking changes
-- **✅ Comprehensive Testing**: 100% API success rates with live integration testing
-- **🛡️ Enhanced Security**: Safe HTML tag filtering while enabling professional formatting
-- **📚 Updated Documentation**: Complete guide for HTML formatting features
->>>>>>> 484e3951
 
 ## Quick Start
 
